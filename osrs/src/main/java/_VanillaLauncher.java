import javax.swing.*;
import java.applet.Applet;
import java.applet.AppletContext;
import java.applet.AppletStub;
import java.applet.AudioClip;
import java.awt.*;
import java.io.BufferedReader;
import java.io.IOException;
import java.io.InputStream;
import java.io.InputStreamReader;
import java.net.MalformedURLException;
import java.net.URL;
import java.nio.charset.StandardCharsets;
import java.security.InvalidParameterException;
import java.util.Enumeration;
import java.util.HashMap;
import java.util.Iterator;
import java.util.Map;

public class _VanillaLauncher implements AppletStub, AppletContext {
    static _VanillaLauncher INSTANCE = new _VanillaLauncher();
    public static JFrame gameWindow = new JFrame("Old-School Runescape");
    public static BorderLayout borderLayout = new BorderLayout();
    public static JPanel game = new JPanel(borderLayout);
<<<<<<< HEAD
    static Map<String, String> parameters = new HashMap<>();
    static Map<String, String> properties = new HashMap<>();
    static Map<String, String> pavalirameters = new HashMap<>();
=======

     static Map<String, String> properties = new HashMap<>();

     static Map<String, String> parameters = new HashMap<>();
>>>>>>> 80963315

    public static boolean isVanilla = false;

    public static void main(String[] args) {
        INSTANCE.load();
    }

    public void load() {
        gameWindow.setDefaultCloseOperation(WindowConstants.EXIT_ON_CLOSE);
        RuneLiteMenuEntry.isVanilla = true;
        loadParamaters();
        gameWindow.setSize(1280, 720);
        game.setSize(1280, 720);
        Client client = new Client();
        game.add(client, null);
        client.setStub(this);
        gameWindow.add(game);
        gameWindow.setVisible(true);
        client.init();
        client.start();

    }

    public static void loadParamaters() {
        URL url = null;
        try {
            url = new URL("http://oldschool.runescape.com/jav_config.ws");
        } catch (MalformedURLException e) {
            throw new RuntimeException(e);
        }
        try (BufferedReader reader = new BufferedReader(new InputStreamReader(url.openStream(), StandardCharsets.ISO_8859_1))) {
            String line;
            while ((line = reader.readLine()) != null) {
                String[] split1 = line.split("=", 2);
                switch (split1[0]) {
                    case "param":
                        String[] split2 = split1[1].split("=", 2);
                        parameters.put(split2[0], split2[1]);
                        break;
                    case "msg":
                        // ignore
                        break;
                    default:
                        properties.put(split1[0], split1[1]);
                }
            }
        } catch (IOException e) {
            throw new RuntimeException(e);
        }
    }

    @Override public URL getCodeBase() {
        try {
            return new URL(properties.get("codebase"));
        } catch (MalformedURLException e) {
            throw new InvalidParameterException();
        }
    }

    @Override public URL getDocumentBase() {
        return getCodeBase();
    }

    @Override public boolean isActive() {
        return true;
    }

    @Override public String getParameter(String name) {
        return parameters.get(name);
    }

    @Override public void showDocument(URL url) {
        try {
            Desktop.getDesktop().browse(url.toURI());
        } catch (Exception e) {
            e.printStackTrace();
        }
    }

    @Override public void showDocument(URL url, String target) {
        showDocument(url);
    }

    @Override public AppletContext getAppletContext() {
        return this;
    }

    @Override public void appletResize(int width, int height) {}

    @Override public AudioClip getAudioClip(URL url) {
        throw new UnsupportedOperationException();
    }

    @Override public Image getImage(URL url) {
        throw new UnsupportedOperationException();
    }

    @Override public Applet getApplet(String name) {
        throw new UnsupportedOperationException();
    }

    @Override public Enumeration<Applet> getApplets() {
        throw new UnsupportedOperationException();
    }

    @Override public void showStatus(String status) {
        throw new UnsupportedOperationException();
    }

    @Override public void setStream(String key, InputStream stream) {
        throw new UnsupportedOperationException();
    }

    @Override public InputStream getStream(String key) {
        throw new UnsupportedOperationException();
    }

    @Override public Iterator<String> getStreamKeys() {
        throw new UnsupportedOperationException();
    }
}<|MERGE_RESOLUTION|>--- conflicted
+++ resolved
@@ -22,16 +22,10 @@
     public static JFrame gameWindow = new JFrame("Old-School Runescape");
     public static BorderLayout borderLayout = new BorderLayout();
     public static JPanel game = new JPanel(borderLayout);
-<<<<<<< HEAD
-    static Map<String, String> parameters = new HashMap<>();
-    static Map<String, String> properties = new HashMap<>();
-    static Map<String, String> pavalirameters = new HashMap<>();
-=======
 
      static Map<String, String> properties = new HashMap<>();
 
      static Map<String, String> parameters = new HashMap<>();
->>>>>>> 80963315
 
     public static boolean isVanilla = false;
 
