package meteor.plugins

import androidx.compose.runtime.mutableStateListOf
import com.questhelper.QuestHelperPlugin
import com.tileman.TilemanModePlugin
import meteor.Configuration
import meteor.Main
import meteor.config.ConfigManager
import meteor.plugins.agility.AgilityPlugin
import meteor.plugins.ammo.AmmoPlugin
import meteor.plugins.autoalch.AutoAlchPlugin
import meteor.plugins.autobankpin.AutoBankPinPlugin
import meteor.plugins.autoclicker.AutoClickerPlugin
import meteor.plugins.autologhop.AutoLogHop
import meteor.plugins.autologin.AutoLoginPlugin
import meteor.plugins.autorun.AutoRunPlugin
import meteor.plugins.bank.BankPlugin
import meteor.plugins.banksetups.BankSetups
import meteor.plugins.boosts.BoostsPlugin
import meteor.plugins.camera.CameraPlugin
import meteor.plugins.cannonreloader.CannonReloaderPlugin
import meteor.plugins.combatlevel.CombatLevelPlugin
import meteor.plugins.commands.CommandsPlugin
import meteor.plugins.continueclicker.ContinueClickerPlugin
import meteor.plugins.ctrlplayeroptions.CtrlPlayerOptions
import meteor.plugins.defaultworld.DefaultWorldPlugin
import meteor.plugins.devtools.DevToolsPlugin
import meteor.plugins.entityhider.EntityHiderPlugin
import meteor.plugins.fishing.FishingPlugin
import meteor.plugins.fps.FpsPlugin
import meteor.plugins.grounditems.GroundItemsPlugin
import meteor.plugins.guardiansoftherift.GuardiansOfTheRiftPlugin
import meteor.plugins.hiscore.HiScorePlugin
import meteor.plugins.interacthighlight.InteractHighlightPlugin
import meteor.plugins.inventorytags.InventoryTagsPlugin
import meteor.plugins.itemprices.ItemPricesPlugin
import meteor.plugins.jadautoprayer.JadAutoPrayerPlugin
import meteor.plugins.keyboardbankpin.KeyboardBankPinPlugin
import meteor.plugins.meteor.Meteor
import meteor.plugins.minimap.MinimapPlugin
import meteor.plugins.mousetooltips.MouseTooltipPlugin
import meteor.plugins.neverlog.NeverLogoutPlugin
import meteor.plugins.nightmareHelper.NightmareHelper
import meteor.plugins.notes.NotesPlugin
import meteor.plugins.objecthider.ObjectHiderPlugin
import meteor.plugins.oneclickagility.OneClickAgilityPlugin
import meteor.plugins.prayerflicker.PrayerFlickerPlugin
import meteor.plugins.pvpkeys.PvPKeys
import meteor.plugins.rsnhider.RsnHiderPlugin
import meteor.plugins.specbar.SpecBarPlugin
import meteor.plugins.statusbars.StatusBarsPlugin
import meteor.plugins.stretchedmode.StretchedModePlugin
import meteor.plugins.tileindicators.TileIndicatorsPlugin
import meteor.plugins.wintertodtfletcher.WintertodtHelper
import meteor.plugins.worldmap.WorldMapPlugin
import meteor.plugins.worldmapwalker.WorldMapWalkerPlugin
import meteor.plugins.xptracker.XpTrackerPlugin
import meteor.plugins.animsmoothing.AnimationSmoothingPlugin
import meteor.plugins.antidrag.AntiDragPlugin
import meteor.plugins.attackstyles.AttackStylesPlugin
import net.runelite.client.plugins.aoewarnings.AoeWarningPlugin
import meteor.plugins.barrows.BarrowsPlugin
import meteor.plugins.barrowsdoorhighlighter.BarrowsDoorHighlighter
import meteor.plugins.blackjack.BlackjackPlugin
import meteor.plugins.blastfurnace.BlastFurnacePlugin
import meteor.plugins.blastmine.BlastMinePlugin
import meteor.plugins.bosstimer.BossTimersPlugin
import meteor.plugins.chathistory.ChatHistoryPlugin
import meteor.plugins.cooking.CookingPlugin
import meteor.plugins.corp.CorpPlugin
import meteor.plugins.coxhelper.CoxPlugin
import meteor.plugins.demonicgorilla.DemonicGorillaPlugin
import net.runelite.client.plugins.chatcommands.ChatCommandsPlugin
import net.runelite.client.plugins.cluescrolls.ClueScrollPlugin
import meteor.plugins.driftnet.DriftNetPlugin
import meteor.plugins.emojis.EmojiPlugin
import meteor.plugins.fairyring.FairyRingPlugin
import meteor.plugins.fullscreen.FullscreenPlugin
import meteor.plugins.fighter.FighterPlugin
import meteor.plugins.groundmarkers.GroundMarkerPlugin
import meteor.plugins.hunter.HunterPlugin
import meteor.plugins.infopanel.InfoPanelPlugin
import meteor.plugins.keyremapping.KeyRemappingPlugin
import meteor.plugins.loottracker.LootTrackerPlugin
import meteor.plugins.objectindicators.ObjectIndicatorsPlugin
import meteor.plugins.olmswapper.OlmSwapperPlugin
import meteor.plugins.oneclickchins.Oneclickchinsplugin
import meteor.plugins.oneclickfurnace.OneClickFurnacePlugin
import meteor.plugins.oneclickglassblowing.OneClickGlassblowingPlugin
import meteor.plugins.virtuallevels.VirtualLevelsPlugin
import meteor.plugins.alchemicalhydra.AlchemicalHydraPlugin
<<<<<<< HEAD
import meteor.plugins.prayerpotdrinker.PrayerPotDrinker
=======
import meteor.plugins.kebabbuyer.KebabBuyerPlugin
>>>>>>> 314ca07d
import net.runelite.client.plugins.gauntletextended.GauntletExtendedPlugin
import net.runelite.client.plugins.herbiboars.HerbiboarPlugin
import net.runelite.client.plugins.interfacestyles.InterfaceStylesPlugin
import net.runelite.client.plugins.itemstats.ItemStatPlugin
import net.runelite.client.plugins.menuentryswapper.MenuEntrySwapperPlugin
import net.runelite.client.plugins.mining.MiningPlugin
import net.runelite.client.plugins.motherlode.MotherlodePlugin
import net.runelite.client.plugins.npchighlight.NpcIndicatorsPlugin
import net.runelite.client.plugins.npcunaggroarea.NpcAggroAreaPlugin
import net.runelite.client.plugins.cannon.CannonPlugin
import net.runelite.client.plugins.oneclick3t4g.OneClick3t4g
import net.runelite.client.plugins.puzzlesolver.PuzzleSolverPlugin
import net.runelite.client.plugins.slayer.SlayerPlugin
import net.runelite.client.plugins.timers.TimersPlugin
import net.runelite.client.plugins.zulrah.ZulrahPlugin
import org.apache.commons.lang3.time.StopWatch
import rs117.hd.HdPlugin
import java.io.File
import java.net.JarURLConnection
import java.net.URL
import java.net.URLClassLoader
import java.util.concurrent.TimeUnit
import java.util.jar.Manifest
import kotlin.system.exitProcess


object PluginManager {
    var plugins = mutableStateListOf<Plugin>()
    val externalsDir = File(Configuration.METEOR_DIR, "externalplugins")
    val runningMap = HashMap<Plugin, Boolean>()

    init {
        init<Meteor>()
        init<AgilityPlugin>()
        init<AlchemicalHydraPlugin>()
        init<AmmoPlugin>()
        init<AnimationSmoothingPlugin>()
        init<AoeWarningPlugin>()
        init<AttackStylesPlugin>()
        init<AntiDragPlugin>()
        init<AutoAlchPlugin>()
        init<AutoBankPinPlugin>()
        init<AutoClickerPlugin>()
        init<AutoLoginPlugin>()
        init<AutoLogHop>()
        init<AutoRunPlugin>()
        init<BankPlugin>()
        init<BankSetups>()
        init<BarrowsPlugin>()
        init<BarrowsDoorHighlighter>()
        init<BlastFurnacePlugin>()
        init<BlastMinePlugin>()
        init<BlackjackPlugin>()
        init<BoostsPlugin>()
        init<BossTimersPlugin>()
        init<CameraPlugin>()
        init<CannonPlugin>()
        init<CannonReloaderPlugin>()
        init<ChatCommandsPlugin>()
        init<ChatHistoryPlugin>()
        init<ClueScrollPlugin>()
        init<CombatLevelPlugin>()
        init<CommandsPlugin>()
        init<ContinueClickerPlugin>()
        init<CookingPlugin>()
        init<CorpPlugin>()
        init<CoxPlugin>()
        init<CtrlPlayerOptions>()
        init<DefaultWorldPlugin>()
        init<DemonicGorillaPlugin>()
        init<DevToolsPlugin>()
        init<DriftNetPlugin>()
        init<ExamplePlugin>()
        init<EmojiPlugin>()
        init<EntityHiderPlugin>()
        init<FairyRingPlugin>()
        init<FishingPlugin>()
        init<FighterPlugin>()
        init<FpsPlugin>()
        init<FullscreenPlugin>()
        init<GauntletExtendedPlugin>()
        init<HdPlugin>()
        init<GroundItemsPlugin>()
        init<GroundMarkerPlugin>()
        init<GuardiansOfTheRiftPlugin>()
        init<HerbiboarPlugin>()
        init<HiScorePlugin>()
        init<HunterPlugin>()
        init<InfoPanelPlugin>()
        init<InterfaceStylesPlugin>()
        init<InteractHighlightPlugin>()
        init<InventoryTagsPlugin>()
        init<ItemPricesPlugin>()
        init<ItemStatPlugin>()
        init<JadAutoPrayerPlugin>()
        init<KeyboardBankPinPlugin>()
        init<KeyRemappingPlugin>()
        init<LootTrackerPlugin>()
        init<MenuEntrySwapperPlugin>()
        init<MinimapPlugin>()
        init<MiningPlugin>()
        init<MotherlodePlugin>()
        init<MouseTooltipPlugin>()
        init<NotesPlugin>()
        init<NpcAggroAreaPlugin>()
        init<NpcIndicatorsPlugin>()
        init<NeverLogoutPlugin>()
        init<NightmareHelper>()
        init<ObjectHiderPlugin>()
        init<ObjectIndicatorsPlugin>()
        init<OneClick3t4g>()
        init<OneClickAgilityPlugin>()
        init<Oneclickchinsplugin>()
        init<OneClickGlassblowingPlugin>()
        init<OneClickFurnacePlugin>()
        init<OlmSwapperPlugin>()
        init<PuzzleSolverPlugin>()
        init<PvPKeys>()
        init<PrayerFlickerPlugin>()
        init<QuestHelperPlugin>()
        init<RsnHiderPlugin>()
        init<SlayerPlugin>()
        init<SpecBarPlugin>()
        init<StatusBarsPlugin>()
        init<StretchedModePlugin>()
        init<TileIndicatorsPlugin>()
        init<TilemanModePlugin>()
        init<TimersPlugin>()
        init<VirtualLevelsPlugin>()
        init<WorldMapPlugin>()
        init<WorldMapWalkerPlugin>()
        init<WintertodtHelper>()
        init<XpTrackerPlugin>()
        init<ZulrahPlugin>()
<<<<<<< HEAD
        init<PrayerPotDrinker>()
=======
        init<KebabBuyerPlugin>()
>>>>>>> 314ca07d
    }

    private fun loadExternal(jar: File) {
        val manifest: Manifest? = getManifest(jar)
        manifest?.let { initExternalPlugin(jar, manifest) }
    }

    fun loadExternalPlugins() {
        val timer = StopWatch()

        if (externalsDir.exists())
            externalsDir.mkdirs()

        val externalJars = externalsDir.listFiles()
        externalJars?.let { jars ->
            timer.start()
            for (jar in jars) {
                jar?.let { it ->
                    loadExternal(it)
                }
            }
            timer.stop()
            Main.logger.info("Loaded ${externalJars.size} external plugins in ${timer.getTime(TimeUnit.MILLISECONDS)}ms")
        }
    }

    fun reloadExternal(plugin: Plugin) {
        val externalJars = externalsDir.listFiles()
        externalJars?.let { jars ->
            for (jar in jars) {
                jar?.let { it ->
                    val manifest: Manifest? = getManifest(it)
                    manifest?.let { manifest ->
                        if (manifest.mainAttributes.getValue("Main-Class") == plugin.javaClass.name) {
                            stop(plugin)
                            plugins.remove(plugin)
                            initExternalPlugin(it, manifest)
                            return
                        }
                    }
                    Main.logger.error("Could not find matching Plugin class, did you change the Main-Class?")
                }
            }
        }


    }

    fun getManifest(jar: File): Manifest? {
        val jarConnection = URL("jar:file:${jar.absolutePath}!/").openConnection() as JarURLConnection
        return jarConnection.manifest
    }

    inline fun <reified T : Plugin> init() {
        val plugin = T::class.java.newInstance()
        if (plugins.filterIsInstance<T>().isNotEmpty())
            throw RuntimeException("Duplicate plugin ${plugin::class.simpleName} not allowed")

        plugin.configuration?.let {
            ConfigManager.setDefaultConfiguration(it, false)
        }

        if (ConfigManager.getConfiguration(
                plugin.javaClass.simpleName,
                "pluginEnabled"
            ) != null && plugin.javaClass.getAnnotation(PluginDescriptor::class.java)!!.disabledOnStartup
        )
            ConfigManager.setConfiguration(plugin.javaClass.simpleName, "pluginEnabled", false)

        runningMap[plugin] = plugin.shouldEnable()
        plugins.add(plugin)

        if (runningMap[plugin]!!)
            start(plugin)
    }

    fun initExternalPlugin(jar: File, manifest: Manifest) {
        try {
            val classLoader = URLClassLoader(arrayOf(jar.toURI().toURL()))
            val plugin = classLoader.loadClass(manifest.mainAttributes.getValue("Main-Class")).getDeclaredConstructor().newInstance() as Plugin
            if (plugins.any { p -> p.getName().equals(plugin.getName()) })
                throw RuntimeException("Duplicate plugin (${plugin.getName()}) not allowed")

            if (ConfigManager.getConfiguration(
                    plugin.javaClass.simpleName,
                    "pluginEnabled"
                ) != null && plugin.javaClass.getAnnotation(PluginDescriptor::class.java)!!.disabledOnStartup
            )
                ConfigManager.setConfiguration(plugin.javaClass.simpleName, "pluginEnabled", false)

            plugins.add(plugin)
            runningMap[plugin] = plugin.shouldEnable()
            if (runningMap[plugin]!!)
                start(plugin)
        } catch (e: Exception) {
            e.printStackTrace()
            if (e is java.lang.RuntimeException) {
                e.printStackTrace()
                exitProcess(-1)
            }

            Main.logger.error(e.toString())
            Main.logger.error("Failed to load external plugin: (${jar.absolutePath})")
        }

    }

    inline fun <reified T : Plugin> get(): T {
        return plugins.filterIsInstance<T>().first()
    }

    inline fun <reified T : Plugin> restart() {
        val it = plugins.filterIsInstance<T>().first()
        stop(it)
        start(it)
    }

    inline fun <reified T : Plugin> toggle() {
        val it = plugins.filterIsInstance<T>().first()
        if (runningMap[it]!!)
            stop(it)
        else
            start(it)
    }

    fun toggle(it: Plugin) {
        if (runningMap[it]!!)
            stop(it)
        else
            start(it)
    }

    fun stop(plugin: Plugin) {
        plugin.stop()
        plugin.onStop()
        runningMap[plugin] = false
    }

    fun start(plugin: Plugin) {
        plugin.start()
        plugin.onStart()
        runningMap[plugin] = true
    }

    fun shutdown() {
        for (plugin in plugins) {
            stop(plugin)
        }
    }
}<|MERGE_RESOLUTION|>--- conflicted
+++ resolved
@@ -89,11 +89,8 @@
 import meteor.plugins.oneclickglassblowing.OneClickGlassblowingPlugin
 import meteor.plugins.virtuallevels.VirtualLevelsPlugin
 import meteor.plugins.alchemicalhydra.AlchemicalHydraPlugin
-<<<<<<< HEAD
 import meteor.plugins.prayerpotdrinker.PrayerPotDrinker
-=======
 import meteor.plugins.kebabbuyer.KebabBuyerPlugin
->>>>>>> 314ca07d
 import net.runelite.client.plugins.gauntletextended.GauntletExtendedPlugin
 import net.runelite.client.plugins.herbiboars.HerbiboarPlugin
 import net.runelite.client.plugins.interfacestyles.InterfaceStylesPlugin
@@ -228,11 +225,8 @@
         init<WintertodtHelper>()
         init<XpTrackerPlugin>()
         init<ZulrahPlugin>()
-<<<<<<< HEAD
         init<PrayerPotDrinker>()
-=======
         init<KebabBuyerPlugin>()
->>>>>>> 314ca07d
     }
 
     private fun loadExternal(jar: File) {
