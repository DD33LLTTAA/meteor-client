package meteor.plugins

import androidx.compose.runtime.mutableStateListOf
import com.questhelper.QuestHelperPlugin
import com.tileman.TilemanModePlugin
import meteor.Configuration
import meteor.Main
import meteor.config.ConfigManager
import meteor.plugins.agility.AgilityPlugin
import meteor.plugins.ammo.AmmoPlugin
import meteor.plugins.autoalch.AutoAlchPlugin
import meteor.plugins.autobankpin.AutoBankPinPlugin
import meteor.plugins.autoclicker.AutoClickerPlugin
import meteor.plugins.autologhop.AutoLogHop
import meteor.plugins.autologin.AutoLoginPlugin
import meteor.plugins.autorun.AutoRunPlugin
import meteor.plugins.bank.BankPlugin
import meteor.plugins.banksetups.BankSetups
import meteor.plugins.boosts.BoostsPlugin
import meteor.plugins.camera.CameraPlugin
import meteor.plugins.cannonreloader.CannonReloaderPlugin
import meteor.plugins.combatlevel.CombatLevelPlugin
import meteor.plugins.commands.CommandsPlugin
import meteor.plugins.continueclicker.ContinueClickerPlugin
import meteor.plugins.ctrlplayeroptions.CtrlPlayerOptions
import meteor.plugins.defaultworld.DefaultWorldPlugin
import meteor.plugins.devtools.DevToolsPlugin
import meteor.plugins.entityhider.EntityHiderPlugin
import meteor.plugins.fishing.FishingPlugin
import meteor.plugins.fps.FpsPlugin
import meteor.plugins.grounditems.GroundItemsPlugin
import meteor.plugins.guardiansoftherift.GuardiansOfTheRiftPlugin
import meteor.plugins.hiscore.HiScorePlugin
import meteor.plugins.interacthighlight.InteractHighlightPlugin
import meteor.plugins.inventorytags.InventoryTagsPlugin
import meteor.plugins.itemprices.ItemPricesPlugin
import meteor.plugins.jadautoprayer.JadAutoPrayerPlugin
import meteor.plugins.keyboardbankpin.KeyboardBankPinPlugin
import meteor.plugins.meteor.Meteor
import meteor.plugins.minimap.MinimapPlugin
import meteor.plugins.mousetooltips.MouseTooltipPlugin
import meteor.plugins.neverlog.NeverLogoutPlugin
import meteor.plugins.nightmareHelper.NightmareHelper
import meteor.plugins.notes.NotesPlugin
import meteor.plugins.objecthider.ObjectHiderPlugin
import meteor.plugins.oneclickagility.OneClickAgilityPlugin
import meteor.plugins.prayerflicker.PrayerFlickerPlugin
import meteor.plugins.pvpkeys.PvPKeys
import meteor.plugins.rsnhider.RsnHiderPlugin
import meteor.plugins.specbar.SpecBarPlugin
import meteor.plugins.statusbars.StatusBarsPlugin
import meteor.plugins.stretchedmode.StretchedModePlugin
import meteor.plugins.tileindicators.TileIndicatorsPlugin
import meteor.plugins.wintertodtfletcher.WintertodtHelper
import meteor.plugins.worldmap.WorldMapPlugin
import meteor.plugins.worldmapwalker.WorldMapWalkerPlugin
import meteor.plugins.xptracker.XpTrackerPlugin
import meteor.plugins.animsmoothing.AnimationSmoothingPlugin
import meteor.plugins.antidrag.AntiDragPlugin
import meteor.plugins.attackstyles.AttackStylesPlugin
import net.runelite.client.plugins.aoewarnings.AoeWarningPlugin
import meteor.plugins.barrows.BarrowsPlugin
import meteor.plugins.barrowsdoorhighlighter.BarrowsDoorHighlighter
import meteor.plugins.blackjack.BlackjackPlugin
import meteor.plugins.blastfurnace.BlastFurnacePlugin
import meteor.plugins.blastmine.BlastMinePlugin
import meteor.plugins.bosstimer.BossTimersPlugin
import meteor.plugins.chathistory.ChatHistoryPlugin
import meteor.plugins.cooking.CookingPlugin
import meteor.plugins.corp.CorpPlugin
import meteor.plugins.coxhelper.CoxPlugin
import meteor.plugins.demonicgorilla.DemonicGorillaPlugin
import net.runelite.client.plugins.chatcommands.ChatCommandsPlugin
import net.runelite.client.plugins.cluescrolls.ClueScrollPlugin
import meteor.plugins.driftnet.DriftNetPlugin
import meteor.plugins.emojis.EmojiPlugin
import meteor.plugins.fairyring.FairyRingPlugin
import meteor.plugins.fullscreen.FullscreenPlugin
import meteor.plugins.fighter.FighterPlugin
import meteor.plugins.groundmarkers.GroundMarkerPlugin
import meteor.plugins.hunter.HunterPlugin
import meteor.plugins.infopanel.InfoPanelPlugin
import meteor.plugins.keyremapping.KeyRemappingPlugin
import meteor.plugins.loottracker.LootTrackerPlugin
import meteor.plugins.objectindicators.ObjectIndicatorsPlugin
import meteor.plugins.olmswapper.OlmSwapperPlugin
import meteor.plugins.oneclickchins.Oneclickchinsplugin
import meteor.plugins.oneclickfurnace.OneClickFurnacePlugin
import meteor.plugins.oneclickglassblowing.OneClickGlassblowingPlugin
import meteor.plugins.virtuallevels.VirtualLevelsPlugin
import meteor.plugins.alchemicalhydra.AlchemicalHydraPlugin
<<<<<<< HEAD
import meteor.plugins.winemaker.WineMakerPlugin
=======
import meteor.plugins.prayerpotdrinker.PrayerPotDrinker
import meteor.plugins.kebabbuyer.KebabBuyerPlugin
>>>>>>> b17843e8
import net.runelite.client.plugins.gauntletextended.GauntletExtendedPlugin
import net.runelite.client.plugins.herbiboars.HerbiboarPlugin
import net.runelite.client.plugins.interfacestyles.InterfaceStylesPlugin
import net.runelite.client.plugins.itemstats.ItemStatPlugin
import net.runelite.client.plugins.menuentryswapper.MenuEntrySwapperPlugin
import net.runelite.client.plugins.mining.MiningPlugin
import net.runelite.client.plugins.motherlode.MotherlodePlugin
import net.runelite.client.plugins.npchighlight.NpcIndicatorsPlugin
import net.runelite.client.plugins.npcunaggroarea.NpcAggroAreaPlugin
import net.runelite.client.plugins.cannon.CannonPlugin
import net.runelite.client.plugins.oneclick3t4g.OneClick3t4g
import net.runelite.client.plugins.puzzlesolver.PuzzleSolverPlugin
import net.runelite.client.plugins.slayer.SlayerPlugin
import net.runelite.client.plugins.timers.TimersPlugin
import net.runelite.client.plugins.zulrah.ZulrahPlugin
import org.apache.commons.lang3.time.StopWatch
import rs117.hd.HdPlugin
import java.io.File
import java.net.JarURLConnection
import java.net.URL
import java.net.URLClassLoader
import java.util.concurrent.TimeUnit
import java.util.jar.Manifest
import kotlin.system.exitProcess


object PluginManager {
    var plugins = mutableStateListOf<Plugin>()
    val externalsDir = File(Configuration.METEOR_DIR, "externalplugins")
    val runningMap = HashMap<Plugin, Boolean>()

    init {
        init<Meteor>()
        init<AgilityPlugin>()
        init<AlchemicalHydraPlugin>()
        init<AmmoPlugin>()
        init<AnimationSmoothingPlugin>()
        init<AoeWarningPlugin>()
        init<AttackStylesPlugin>()
        init<AntiDragPlugin>()
        init<AutoAlchPlugin>()
        init<AutoBankPinPlugin>()
        init<AutoClickerPlugin>()
        init<AutoLoginPlugin>()
        init<AutoLogHop>()
        init<AutoRunPlugin>()
        init<BankPlugin>()
        init<BankSetups>()
        init<BarrowsPlugin>()
        init<BarrowsDoorHighlighter>()
        init<BlastFurnacePlugin>()
        init<BlastMinePlugin>()
        init<BlackjackPlugin>()
        init<BoostsPlugin>()
        init<BossTimersPlugin>()
        init<CameraPlugin>()
        init<CannonPlugin>()
        init<CannonReloaderPlugin>()
        init<ChatCommandsPlugin>()
        init<ChatHistoryPlugin>()
        init<ClueScrollPlugin>()
        init<CombatLevelPlugin>()
        init<CommandsPlugin>()
        init<ContinueClickerPlugin>()
        init<CookingPlugin>()
        init<CorpPlugin>()
        init<CoxPlugin>()
        init<CtrlPlayerOptions>()
        init<DefaultWorldPlugin>()
        init<DemonicGorillaPlugin>()
        init<DevToolsPlugin>()
        init<DriftNetPlugin>()
        init<ExamplePlugin>()
        init<EmojiPlugin>()
        init<EntityHiderPlugin>()
        init<FairyRingPlugin>()
        init<FishingPlugin>()
        init<FighterPlugin>()
        init<FpsPlugin>()
        init<FullscreenPlugin>()
        init<GauntletExtendedPlugin>()
        init<HdPlugin>()
        init<GroundItemsPlugin>()
        init<GroundMarkerPlugin>()
        init<GuardiansOfTheRiftPlugin>()
        init<HerbiboarPlugin>()
        init<HiScorePlugin>()
        init<HunterPlugin>()
        init<InfoPanelPlugin>()
        init<InterfaceStylesPlugin>()
        init<InteractHighlightPlugin>()
        init<InventoryTagsPlugin>()
        init<ItemPricesPlugin>()
        init<ItemStatPlugin>()
        init<JadAutoPrayerPlugin>()
        init<KeyboardBankPinPlugin>()
        init<KeyRemappingPlugin>()
        init<LootTrackerPlugin>()
        init<MenuEntrySwapperPlugin>()
        init<MinimapPlugin>()
        init<MiningPlugin>()
        init<MotherlodePlugin>()
        init<MouseTooltipPlugin>()
        init<NotesPlugin>()
        init<NpcAggroAreaPlugin>()
        init<NpcIndicatorsPlugin>()
        init<NeverLogoutPlugin>()
        init<NightmareHelper>()
        init<ObjectHiderPlugin>()
        init<ObjectIndicatorsPlugin>()
        init<OneClick3t4g>()
        init<OneClickAgilityPlugin>()
        init<Oneclickchinsplugin>()
        init<OneClickGlassblowingPlugin>()
        init<OneClickFurnacePlugin>()
        init<OlmSwapperPlugin>()
        init<PuzzleSolverPlugin>()
        init<PvPKeys>()
        init<PrayerFlickerPlugin>()
        init<QuestHelperPlugin>()
        init<RsnHiderPlugin>()
        init<SlayerPlugin>()
        init<SpecBarPlugin>()
        init<StatusBarsPlugin>()
        init<StretchedModePlugin>()
        init<TileIndicatorsPlugin>()
        init<TilemanModePlugin>()
        init<TimersPlugin>()
        init<VirtualLevelsPlugin>()
        init<WorldMapPlugin>()
        init<WorldMapWalkerPlugin>()
        init<WintertodtHelper>()
        init<XpTrackerPlugin>()
        init<ZulrahPlugin>()
<<<<<<< HEAD
        init<WineMakerPlugin>()
=======
        init<PrayerPotDrinker>()
        init<KebabBuyerPlugin>()
>>>>>>> b17843e8
    }

    private fun loadExternal(jar: File) {
        val manifest: Manifest? = getManifest(jar)
        manifest?.let { initExternalPlugin(jar, manifest) }
    }

    fun loadExternalPlugins() {
        val timer = StopWatch()

        if (externalsDir.exists())
            externalsDir.mkdirs()

        val externalJars = externalsDir.listFiles()
        externalJars?.let { jars ->
            timer.start()
            for (jar in jars) {
                jar?.let { it ->
                    loadExternal(it)
                }
            }
            timer.stop()
            Main.logger.info("Loaded ${externalJars.size} external plugins in ${timer.getTime(TimeUnit.MILLISECONDS)}ms")
        }
    }

    fun reloadExternal(plugin: Plugin) {
        val externalJars = externalsDir.listFiles()
        externalJars?.let { jars ->
            for (jar in jars) {
                jar?.let { it ->
                    val manifest: Manifest? = getManifest(it)
                    manifest?.let { manifest ->
                        if (manifest.mainAttributes.getValue("Main-Class") == plugin.javaClass.name) {
                            stop(plugin)
                            plugins.remove(plugin)
                            initExternalPlugin(it, manifest)
                            return
                        }
                    }
                    Main.logger.error("Could not find matching Plugin class, did you change the Main-Class?")
                }
            }
        }


    }

    fun getManifest(jar: File): Manifest? {
        val jarConnection = URL("jar:file:${jar.absolutePath}!/").openConnection() as JarURLConnection
        return jarConnection.manifest
    }

    inline fun <reified T : Plugin> init() {
        val plugin = T::class.java.newInstance()
        if (plugins.filterIsInstance<T>().isNotEmpty())
            throw RuntimeException("Duplicate plugin ${plugin::class.simpleName} not allowed")

        plugin.configuration?.let {
            ConfigManager.setDefaultConfiguration(it, false)
        }

        if (ConfigManager.getConfiguration(
                plugin.javaClass.simpleName,
                "pluginEnabled"
            ) != null && plugin.javaClass.getAnnotation(PluginDescriptor::class.java)!!.disabledOnStartup
        )
            ConfigManager.setConfiguration(plugin.javaClass.simpleName, "pluginEnabled", false)

        runningMap[plugin] = plugin.shouldEnable()
        plugins.add(plugin)

        if (runningMap[plugin]!!)
            start(plugin)
    }

    fun initExternalPlugin(jar: File, manifest: Manifest) {
        try {
            val classLoader = URLClassLoader(arrayOf(jar.toURI().toURL()))
            val plugin = classLoader.loadClass(manifest.mainAttributes.getValue("Main-Class")).getDeclaredConstructor().newInstance() as Plugin
            if (plugins.any { p -> p.getName().equals(plugin.getName()) })
                throw RuntimeException("Duplicate plugin (${plugin.getName()}) not allowed")

            if (ConfigManager.getConfiguration(
                    plugin.javaClass.simpleName,
                    "pluginEnabled"
                ) != null && plugin.javaClass.getAnnotation(PluginDescriptor::class.java)!!.disabledOnStartup
            )
                ConfigManager.setConfiguration(plugin.javaClass.simpleName, "pluginEnabled", false)

            plugins.add(plugin)
            runningMap[plugin] = plugin.shouldEnable()
            if (runningMap[plugin]!!)
                start(plugin)
        } catch (e: Exception) {
            e.printStackTrace()
            if (e is java.lang.RuntimeException) {
                e.printStackTrace()
                exitProcess(-1)
            }

            Main.logger.error(e.toString())
            Main.logger.error("Failed to load external plugin: (${jar.absolutePath})")
        }

    }

    inline fun <reified T : Plugin> get(): T {
        return plugins.filterIsInstance<T>().first()
    }

    inline fun <reified T : Plugin> restart() {
        val it = plugins.filterIsInstance<T>().first()
        stop(it)
        start(it)
    }

    inline fun <reified T : Plugin> toggle() {
        val it = plugins.filterIsInstance<T>().first()
        if (runningMap[it]!!)
            stop(it)
        else
            start(it)
    }

    fun toggle(it: Plugin) {
        if (runningMap[it]!!)
            stop(it)
        else
            start(it)
    }

    fun stop(plugin: Plugin) {
        plugin.stop()
        plugin.onStop()
        runningMap[plugin] = false
    }

    fun start(plugin: Plugin) {
        plugin.start()
        plugin.onStart()
        runningMap[plugin] = true
    }

    fun shutdown() {
        for (plugin in plugins) {
            stop(plugin)
        }
    }
}<|MERGE_RESOLUTION|>--- conflicted
+++ resolved
@@ -89,12 +89,9 @@
 import meteor.plugins.oneclickglassblowing.OneClickGlassblowingPlugin
 import meteor.plugins.virtuallevels.VirtualLevelsPlugin
 import meteor.plugins.alchemicalhydra.AlchemicalHydraPlugin
-<<<<<<< HEAD
 import meteor.plugins.winemaker.WineMakerPlugin
-=======
 import meteor.plugins.prayerpotdrinker.PrayerPotDrinker
 import meteor.plugins.kebabbuyer.KebabBuyerPlugin
->>>>>>> b17843e8
 import net.runelite.client.plugins.gauntletextended.GauntletExtendedPlugin
 import net.runelite.client.plugins.herbiboars.HerbiboarPlugin
 import net.runelite.client.plugins.interfacestyles.InterfaceStylesPlugin
@@ -229,12 +226,9 @@
         init<WintertodtHelper>()
         init<XpTrackerPlugin>()
         init<ZulrahPlugin>()
-<<<<<<< HEAD
         init<WineMakerPlugin>()
-=======
         init<PrayerPotDrinker>()
         init<KebabBuyerPlugin>()
->>>>>>> b17843e8
     }
 
     private fun loadExternal(jar: File) {
