--- conflicted
+++ resolved
@@ -46,17 +46,6 @@
         return false
     }
     @ConfigItem(
-<<<<<<< HEAD
-=======
-        keyName = "autoGear",
-        name = "Auto Gear Swap",
-        description = "",
-        position = 5,
-    )
-    fun gearToggle(): Boolean{
-        return false
-    }
-    @ConfigItem(
         keyName = "rangeGearButton",
         name = "",
         description = "",
@@ -67,7 +56,6 @@
         return false
     }
     @ConfigItem(
->>>>>>> 9d1dc81a
         keyName = "RangeIDs",
         name = "Range Gear",
         description = "",
